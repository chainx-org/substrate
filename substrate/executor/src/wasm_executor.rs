// Copyright 2017 Parity Technologies (UK) Ltd.
// This file is part of Substrate.

// Substrate is free software: you can redistribute it and/or modify
// it under the terms of the GNU General Public License as published by
// the Free Software Foundation, either version 3 of the License, or
// (at your option) any later version.

// Substrate is distributed in the hope that it will be useful,
// but WITHOUT ANY WARRANTY; without even the implied warranty of
// MERCHANTABILITY or FITNESS FOR A PARTICULAR PURPOSE.  See the
// GNU General Public License for more details.

// You should have received a copy of the GNU General Public License
// along with Substrate.  If not, see <http://www.gnu.org/licenses/>.

//! Rust implementation of Substrate contracts.

use std::cmp::Ordering;
use std::collections::HashMap;
use wasmi::{
	Module, ModuleInstance, MemoryInstance, MemoryRef, TableRef, ImportsBuilder
};
use wasmi::RuntimeValue::{I32, I64};
use wasmi::memory_units::{Pages, Bytes};
use state_machine::Externalities;
use error::{Error, ErrorKind, Result};
use wasm_utils::UserError;
use primitives::{blake2_256, twox_128, twox_256};
use primitives::hexdisplay::HexDisplay;
use primitives::sandbox as sandbox_primitives;
use triehash::ordered_trie_root;
use sandbox;

struct Heap {
	end: u32,
}

impl Heap {
	/// Construct new `Heap` struct with a given number of pages.
	///
	/// Returns `Err` if the heap couldn't allocate required
	/// number of pages.
	///
	/// This could mean that wasm binary specifies memory
	/// limit and we are trying to allocate beyond that limit.
	fn new(memory: &MemoryRef, pages: usize) -> Result<Self> {
		let prev_page_count = memory.initial();
		memory.grow(Pages(pages)).map_err(|_| Error::from(ErrorKind::Runtime))?;
		Ok(Heap {
			end: Bytes::from(prev_page_count).0 as u32,
		})
	}

	fn allocate(&mut self, size: u32) -> u32 {
		let r = self.end;
		self.end += size;
		r
	}

	fn deallocate(&mut self, _offset: u32) {
	}
}

#[cfg(feature="wasm-extern-trace")]
macro_rules! debug_trace {
	( $( $x:tt )* ) => ( trace!( $( $x )* ) )
}
#[cfg(not(feature="wasm-extern-trace"))]
macro_rules! debug_trace {
	( $( $x:tt )* ) => ()
}

struct FunctionExecutor<'e, E: Externalities + 'e> {
	sandbox_store: sandbox::Store,
	heap: Heap,
	memory: MemoryRef,
	table: Option<TableRef>,
	ext: &'e mut E,
	hash_lookup: HashMap<Vec<u8>, Vec<u8>>,
}

impl<'e, E: Externalities> FunctionExecutor<'e, E> {
	fn new(m: MemoryRef, heap_pages: usize, t: Option<TableRef>, e: &'e mut E) -> Result<Self> {
		Ok(FunctionExecutor {
			sandbox_store: sandbox::Store::new(),
			heap: Heap::new(&m, heap_pages)?,
			memory: m,
			table: t,
			ext: e,
			hash_lookup: HashMap::new(),
		})
	}
}

impl<'e, E: Externalities> sandbox::SandboxCapabilities for FunctionExecutor<'e, E> {
	fn store(&self) -> &sandbox::Store {
		&self.sandbox_store
	}
	fn store_mut(&mut self) -> &mut sandbox::Store {
		&mut self.sandbox_store
	}
	fn allocate(&mut self, len: u32) -> u32 {
		self.heap.allocate(len)
	}
	fn deallocate(&mut self, ptr: u32) {
		self.heap.deallocate(ptr)
	}
	fn write_memory(&mut self, ptr: u32, data: &[u8]) -> ::std::result::Result<(), UserError> {
		self.memory.set(ptr, data).map_err(|_| UserError("Invalid attempt to write_memory"))
	}
	fn read_memory(&self, ptr: u32, len: u32) -> ::std::result::Result<Vec<u8>, UserError> {
		self.memory.get(ptr, len as usize).map_err(|_| UserError("Invalid attempt to write_memory"))
	}
}

trait WritePrimitive<T: Sized> {
	fn write_primitive(&self, offset: u32, t: T) -> ::std::result::Result<(), UserError>;
}

impl WritePrimitive<u32> for MemoryInstance {
	fn write_primitive(&self, offset: u32, t: u32) -> ::std::result::Result<(), UserError> {
		use byteorder::{LittleEndian, ByteOrder};
		let mut r = [0u8; 4];
		LittleEndian::write_u32(&mut r, t);
		self.set(offset, &r).map_err(|_| UserError("Invalid attempt to write_primitive"))
	}
}

trait ReadPrimitive<T: Sized> {
	fn read_primitive(&self, offset: u32) -> ::std::result::Result<T, UserError>;
}

impl ReadPrimitive<u32> for MemoryInstance {
	fn read_primitive(&self, offset: u32) -> ::std::result::Result<u32, UserError> {
		use byteorder::{LittleEndian, ByteOrder};
		Ok(LittleEndian::read_u32(&self.get(offset, 4).map_err(|_| UserError("Invalid attempt to read_primitive"))?))
	}
}

impl_function_executor!(this: FunctionExecutor<'e, E>,
	ext_print_utf8(utf8_data: *const u8, utf8_len: u32) => {
		if let Ok(utf8) = this.memory.get(utf8_data, utf8_len as usize) {
			if let Ok(message) = String::from_utf8(utf8) {
				println!("{}", message);
			}
		}
		Ok(())
	},
	ext_print_hex(data: *const u8, len: u32) => {
		if let Ok(hex) = this.memory.get(data, len as usize) {
			println!("{}", HexDisplay::from(&hex));
		}
		Ok(())
	},
	ext_print_num(number: u64) => {
		println!("{}", number);
		Ok(())
	},
	ext_memcmp(s1: *const u8, s2: *const u8, n: usize) -> i32 => {
		let sl1 = this.memory.get(s1, n as usize).map_err(|_| UserError("Invalid attempt to read from memory in first arg of ext_memcmp"))?;
		let sl2 = this.memory.get(s2, n as usize).map_err(|_| UserError("Invalid attempt to read from memory in second arg of ext_memcmp"))?;
		Ok(match sl1.cmp(&sl2) {
			Ordering::Greater => 1,
			Ordering::Less => -1,
			Ordering::Equal => 0,
		})
	},
	ext_memcpy(dest: *mut u8, src: *const u8, count: usize) -> *mut u8 => {
		this.memory.copy_nonoverlapping(src as usize, dest as usize, count as usize)
			.map_err(|_| UserError("Invalid attempt to copy_nonoverlapping in ext_memcpy"))?;
		debug_trace!(target: "runtime-io", "memcpy {} from {}, {} bytes", dest, src, count);
		Ok(dest)
	},
	ext_memmove(dest: *mut u8, src: *const u8, count: usize) -> *mut u8 => {
		this.memory.copy(src as usize, dest as usize, count as usize)
			.map_err(|_| UserError("Invalid attempt to copy in ext_memmove"))?;
		debug_trace!(target: "runtime-io", "memmove {} from {}, {} bytes", dest, src, count);
		Ok(dest)
	},
	ext_memset(dest: *mut u8, val: u32, count: usize) -> *mut u8 => {
		debug_trace!(target: "runtime-io", "memset {} with {}, {} bytes", dest, val, count);
		this.memory.clear(dest as usize, val as u8, count as usize)
			.map_err(|_| UserError("Invalid attempt to clear in ext_memset"))?;
		Ok(dest)
	},
	ext_malloc(size: usize) -> *mut u8 => {
		let r = this.heap.allocate(size);
		debug_trace!(target: "runtime-io", "malloc {} bytes at {}", size, r);
		Ok(r)
	},
	ext_free(addr: *mut u8) => {
		this.heap.deallocate(addr);
		debug_trace!(target: "runtime-io", "free {}", addr);
		Ok(())
	},
	ext_set_storage(key_data: *const u8, key_len: u32, value_data: *const u8, value_len: u32) => {
		let key = this.memory.get(key_data, key_len as usize).map_err(|_| UserError("Invalid attempt to determine key in ext_set_storage"))?;
		let value = this.memory.get(value_data, value_len as usize).map_err(|_| UserError("Invalid attempt to determine value in ext_set_storage"))?;
		if let Some(_preimage) = this.hash_lookup.get(&key) {
			debug_trace!(target: "wasm-trace", "*** Setting storage: %{} -> {}   [k={}]", ::primitives::hexdisplay::ascii_format(&_preimage), HexDisplay::from(&value), HexDisplay::from(&key));
		} else {
			debug_trace!(target: "wasm-trace", "*** Setting storage:  {} -> {}   [k={}]", ::primitives::hexdisplay::ascii_format(&key), HexDisplay::from(&value), HexDisplay::from(&key));
		}
		this.ext.set_storage(key, value);
		Ok(())
	},
	ext_clear_storage(key_data: *const u8, key_len: u32) => {
		let key = this.memory.get(key_data, key_len as usize).map_err(|_| UserError("Invalid attempt to determine key in ext_clear_storage"))?;
		debug_trace!(target: "wasm-trace", "*** Clearing storage: {}   [k={}]",
			if let Some(_preimage) = this.hash_lookup.get(&key) {
				format!("%{}", ::primitives::hexdisplay::ascii_format(&_preimage))
			} else {
				format!(" {}", ::primitives::hexdisplay::ascii_format(&key))
			}, HexDisplay::from(&key));
		this.ext.clear_storage(&key);
		Ok(())
	},
	ext_exists_storage(key_data: *const u8, key_len: u32) -> u32 => {
		let key = this.memory.get(key_data, key_len as usize).map_err(|_| UserError("Invalid attempt to determine key in ext_exists_storage"))?;
		Ok(if this.ext.exists_storage(&key) { 1 } else { 0 })
	},
	ext_clear_prefix(prefix_data: *const u8, prefix_len: u32) => {
		let prefix = this.memory.get(prefix_data, prefix_len as usize).map_err(|_| UserError("Invalid attempt to determine prefix in ext_clear_prefix"))?;
		this.ext.clear_prefix(&prefix);
		Ok(())
	},
	// return 0 and place u32::max_value() into written_out if no value exists for the key.
	ext_get_allocated_storage(key_data: *const u8, key_len: u32, written_out: *mut u32) -> *mut u8 => {
		let key = this.memory.get(key_data, key_len as usize).map_err(|_| UserError("Invalid attempt to determine key in ext_get_allocated_storage"))?;
		let maybe_value = this.ext.storage(&key);

		debug_trace!(target: "wasm-trace", "*** Getting storage: {} == {}   [k={}]",
			if let Some(_preimage) = this.hash_lookup.get(&key) {
				format!("%{}", ::primitives::hexdisplay::ascii_format(&_preimage))
			} else {
				format!(" {}", ::primitives::hexdisplay::ascii_format(&key))
			},
			if let Some(ref b) = maybe_value {
				format!("{}", HexDisplay::from(b))
			} else {
				"<empty>".to_owned()
			},
			HexDisplay::from(&key)
		);

		if let Some(value) = maybe_value {
			let offset = this.heap.allocate(value.len() as u32) as u32;
			this.memory.set(offset, &value).map_err(|_| UserError("Invalid attempt to set memory in ext_get_allocated_storage"))?;
			this.memory.write_primitive(written_out, value.len() as u32)
				.map_err(|_| UserError("Invalid attempt to write written_out in ext_get_allocated_storage"))?;
			Ok(offset)
		} else {
			this.memory.write_primitive(written_out, u32::max_value())
				.map_err(|_| UserError("Invalid attempt to write failed written_out in ext_get_allocated_storage"))?;
			Ok(0)
		}
	},
	// return u32::max_value() if no value exists for the key.
	ext_get_storage_into(key_data: *const u8, key_len: u32, value_data: *mut u8, value_len: u32, value_offset: u32) -> u32 => {
		let key = this.memory.get(key_data, key_len as usize).map_err(|_| UserError("Invalid attempt to get key in ext_get_storage_into"))?;
		let maybe_value = this.ext.storage(&key);
		debug_trace!(target: "wasm-trace", "*** Getting storage: {} == {}   [k={}]",
			if let Some(_preimage) = this.hash_lookup.get(&key) {
				format!("%{}", ::primitives::hexdisplay::ascii_format(&_preimage))
			} else {
				format!(" {}", ::primitives::hexdisplay::ascii_format(&key))
			},
			if let Some(ref b) = maybe_value {
				format!("{}", HexDisplay::from(b))
			} else {
				"<empty>".to_owned()
			},
			HexDisplay::from(&key)
		);

		if let Some(value) = maybe_value {
			let value = &value[value_offset as usize..];
			let written = ::std::cmp::min(value_len as usize, value.len());
			this.memory.set(value_data, &value[..written]).map_err(|_| UserError("Invalid attempt to set value in ext_get_storage_into"))?;
			Ok(written as u32)
		} else {
			Ok(u32::max_value())
		}
	},
	ext_storage_root(result: *mut u8) => {
		let r = this.ext.storage_root();
		this.memory.set(result, &r[..]).map_err(|_| UserError("Invalid attempt to set memory in ext_storage_root"))?;
		Ok(())
	},
	ext_enumerated_trie_root(values_data: *const u8, lens_data: *const u32, lens_len: u32, result: *mut u8) => {
		let values = (0..lens_len)
			.map(|i| this.memory.read_primitive(lens_data + i * 4))
			.collect::<::std::result::Result<Vec<u32>, UserError>>()?
			.into_iter()
			.scan(0u32, |acc, v| { let o = *acc; *acc += v; Some((o, v)) })
			.map(|(offset, len)|
				this.memory.get(values_data + offset, len as usize)
					.map_err(|_| UserError("Invalid attempt to get memory in ext_enumerated_trie_root"))
			)
			.collect::<::std::result::Result<Vec<_>, UserError>>()?;
		let r = ordered_trie_root(values.into_iter());
		this.memory.set(result, &r[..]).map_err(|_| UserError("Invalid attempt to set memory in ext_enumerated_trie_root"))?;
		Ok(())
	},
	ext_chain_id() -> u64 => {
		Ok(this.ext.chain_id())
	},
	ext_twox_128(data: *const u8, len: u32, out: *mut u8) => {
		let result = if len == 0 {
			let hashed = twox_128(&[0u8; 0]);
			debug_trace!(target: "xxhash", "XXhash: '' -> {}", HexDisplay::from(&hashed));
			this.hash_lookup.insert(hashed.to_vec(), vec![]);
			hashed
		} else {
			let key = this.memory.get(data, len as usize).map_err(|_| UserError("Invalid attempt to get key in ext_twox_128"))?;
			let hashed_key = twox_128(&key);
			debug_trace!(target: "xxhash", "XXhash: {} -> {}",
				if let Ok(_skey) = ::std::str::from_utf8(&key) {
					_skey.to_owned()
				} else {
					format!("{}", HexDisplay::from(&key))
				},
				HexDisplay::from(&hashed_key)
			);
			this.hash_lookup.insert(hashed_key.to_vec(), key);
			hashed_key
		};

		this.memory.set(out, &result).map_err(|_| UserError("Invalid attempt to set result in ext_twox_128"))?;
		Ok(())
	},
	ext_twox_256(data: *const u8, len: u32, out: *mut u8) => {
		let result = if len == 0 {
			twox_256(&[0u8; 0])
		} else {
			twox_256(&this.memory.get(data, len as usize).map_err(|_| UserError("Invalid attempt to get data in ext_twox_256"))?)
		};
		this.memory.set(out, &result).map_err(|_| UserError("Invalid attempt to set result in ext_twox_256"))?;
		Ok(())
	},
	ext_blake2_256(data: *const u8, len: u32, out: *mut u8) => {
		let result = if len == 0 {
			blake2_256(&[0u8; 0])
		} else {
			blake2_256(&this.memory.get(data, len as usize).map_err(|_| UserError("Invalid attempt to get data in ext_blake2_256"))?)
		};
		this.memory.set(out, &result).map_err(|_| UserError("Invalid attempt to set result in ext_blake2_256"))?;
		Ok(())
	},
	ext_ed25519_verify(msg_data: *const u8, msg_len: u32, sig_data: *const u8, pubkey_data: *const u8) -> u32 => {
		let mut sig = [0u8; 64];
		this.memory.get_into(sig_data, &mut sig[..]).map_err(|_| UserError("Invalid attempt to get signature in ext_ed25519_verify"))?;
		let mut pubkey = [0u8; 32];
		this.memory.get_into(pubkey_data, &mut pubkey[..]).map_err(|_| UserError("Invalid attempt to get pubkey in ext_ed25519_verify"))?;
		let msg = this.memory.get(msg_data, msg_len as usize).map_err(|_| UserError("Invalid attempt to get message in ext_ed25519_verify"))?;

		Ok(if ::ed25519::verify(&sig, &msg, &pubkey) {
			0
		} else {
			5
		})
	},
	ext_sandbox_instantiate(dispatch_thunk_idx: usize, wasm_ptr: *const u8, wasm_len: usize, imports_ptr: *const u8, imports_len: usize, state: usize) -> u32 => {
		let wasm = this.memory.get(wasm_ptr, wasm_len as usize).map_err(|_| UserError("Sandbox error"))?;
		let raw_env_def = this.memory.get(imports_ptr, imports_len as usize).map_err(|_| UserError("Sandbox error"))?;

		// Extract a dispatch thunk from instance's table by the specified index.
		let dispatch_thunk = {
			let table = this.table.as_ref().ok_or_else(|| UserError("Sandbox error"))?;
			table.get(dispatch_thunk_idx)
				.map_err(|_| UserError("Sandbox error"))?
				.ok_or_else(|| UserError("Sandbox error"))?
				.clone()
		};

		let instance_idx = sandbox::instantiate(this, dispatch_thunk, &wasm, &raw_env_def, state)?;

		Ok(instance_idx as u32)
	},
	ext_sandbox_instance_teardown(instance_idx: u32) => {
		this.sandbox_store.instance_teardown(instance_idx)?;
		Ok(())
	},
	ext_sandbox_invoke(instance_idx: u32, export_ptr: *const u8, export_len: usize, state: usize) -> u32 => {
		trace!(target: "runtime-sandbox", "invoke, instance_idx={}", instance_idx);
		let export = this.memory.get(export_ptr, export_len as usize)
			.map_err(|_| UserError("Sandbox error"))
			.and_then(|b|
				String::from_utf8(b)
					.map_err(|_| UserError("Sandbox error"))
			)?;

		let instance = this.sandbox_store.instance(instance_idx)?;
		let result = instance.invoke(&export, &[], this, state);
		match result {
			Ok(None) => Ok(sandbox_primitives::ERR_OK),
			Ok(_) => unimplemented!(),
			Err(_) => Ok(sandbox_primitives::ERR_EXECUTION),
		}
	},
	// TODO: Remove the old 'ext_sandbox_invoke' and rename this to it.
	ext_sandbox_invoke_poc2(instance_idx: u32, export_ptr: *const u8, export_len: usize, args_ptr: *const u8, args_len: usize, return_val_ptr: *const u8, return_val_len: usize, state: usize) -> u32 => {
		use codec::{Decode, Encode};

		trace!(target: "runtime-sandbox", "invoke, instance_idx={}", instance_idx);
		let export = this.memory.get(export_ptr, export_len as usize)
			.map_err(|_| UserError("Sandbox error"))
			.and_then(|b|
				String::from_utf8(b)
					.map_err(|_| UserError("Sandbox error"))
			)?;

		// Deserialize arguments and convert them into wasmi types.
		let serialized_args = this.memory.get(args_ptr, args_len as usize)
			.map_err(|_| UserError("Sandbox error"))?;
		let args = Vec::<sandbox_primitives::TypedValue>::decode(&mut &serialized_args[..])
			.ok_or_else(|| UserError("Sandbox error"))?
			.into_iter()
			.map(Into::into)
			.collect::<Vec<_>>();

		let instance = this.sandbox_store.instance(instance_idx)?;
		let result = instance.invoke(&export, &args, this, state);

		match result {
			Ok(None) => Ok(sandbox_primitives::ERR_OK),
			Ok(Some(val)) => {
				// Serialize return value and write it back into the memory.
				sandbox_primitives::ReturnValue::Value(val.into()).using_encoded(|val| {
					if val.len() > return_val_len as usize {
						Err(UserError("Sandbox error"))?;
					}
					this.memory
						.set(return_val_ptr, val)
						.map_err(|_| UserError("Sandbox error"))?;
					Ok(sandbox_primitives::ERR_OK)
				})
			}
			Err(_) => Ok(sandbox_primitives::ERR_EXECUTION),
		}
	},
	ext_sandbox_memory_new(initial: u32, maximum: u32) -> u32 => {
		let mem_idx = this.sandbox_store.new_memory(initial, maximum)?;
		Ok(mem_idx)
	},
	ext_sandbox_memory_get(memory_idx: u32, offset: u32, buf_ptr: *mut u8, buf_len: usize) -> u32 => {
		let dst_memory = this.sandbox_store.memory(memory_idx)?;

		let data: Vec<u8> = match dst_memory.get(offset, buf_len as usize) {
			Ok(data) => data,
			Err(_) => return Ok(sandbox_primitives::ERR_OUT_OF_BOUNDS),
		};
		match this.memory.set(buf_ptr, &data) {
			Err(_) => return Ok(sandbox_primitives::ERR_OUT_OF_BOUNDS),
			_ => {},
		}

		Ok(sandbox_primitives::ERR_OK)
	},
	ext_sandbox_memory_set(memory_idx: u32, offset: u32, val_ptr: *const u8, val_len: usize) -> u32 => {
		let dst_memory = this.sandbox_store.memory(memory_idx)?;

		let data = match this.memory.get(offset, val_len as usize) {
			Ok(data) => data,
			Err(_) => return Ok(sandbox_primitives::ERR_OUT_OF_BOUNDS),
		};
		match dst_memory.set(val_ptr, &data) {
			Err(_) => return Ok(sandbox_primitives::ERR_OUT_OF_BOUNDS),
			_ => {},
		}

		Ok(sandbox_primitives::ERR_OK)
	},
	ext_sandbox_memory_teardown(memory_idx: u32) => {
		this.sandbox_store.memory_teardown(memory_idx)?;
		Ok(())
	},
	=> <'e, E: Externalities + 'e>
);

/// Wasm rust executor for contracts.
///
/// Executes the provided code in a sandboxed wasm runtime.
#[derive(Debug)]
pub struct WasmExecutor {
	/// The max number of pages to allocate for the heap.
	pub max_heap_pages: usize,
}

impl Clone for WasmExecutor {
	fn clone(&self) -> Self {
		WasmExecutor {
			max_heap_pages: self.max_heap_pages,
		}
	}
}

impl WasmExecutor {

	/// Create a new instance.
	pub fn new(max_heap_pages: usize) -> Self {
		WasmExecutor {
			max_heap_pages,
		}
	}


	/// Call a given method in the given code.
	/// This should be used for tests only.
	pub fn call<E: Externalities>(
		&self,
		ext: &mut E,
		code: &[u8],
		method: &str,
		data: &[u8],
		) -> Result<Vec<u8>> {
		let module = ::wasmi::Module::from_buffer(code).expect("all modules compiled with rustc are valid wasm code; qed");
		self.call_in_wasm_module(ext, &module, method, data)
	}

	/// Call a given method in the given wasm-module runtime.
	pub fn call_in_wasm_module<E: Externalities>(
		&self,
		ext: &mut E,
		module: &Module,
		method: &str,
		data: &[u8],
	) -> Result<Vec<u8>> {
		// start module instantiation. Don't run 'start' function yet.
		let intermediate_instance = ModuleInstance::new(
			module,
			&ImportsBuilder::new()
				.with_resolver("env", FunctionExecutor::<E>::resolver())
		)?;

		// extract a reference to a linear memory, optional reference to a table
		// and then initialize FunctionExecutor.
		let memory = intermediate_instance
			.not_started_instance()
			.export_by_name("memory")
			// TODO: with code coming from the blockchain it isn't strictly been compiled with rustc anymore.
			// these assumptions are probably not true anymore
			.expect("all modules compiled with rustc should have an export named 'memory'; qed")
			.as_memory()
			.expect("in module generated by rustc export named 'memory' should be a memory; qed")
			.clone();
		let table: Option<TableRef> = intermediate_instance
			.not_started_instance()
			.export_by_name("__indirect_function_table")
			.and_then(|e| e.as_table().cloned());

		let mut fec = FunctionExecutor::new(memory.clone(), self.max_heap_pages, table, ext)?;

		// finish instantiation by running 'start' function (if any).
		let instance = intermediate_instance.run_start(&mut fec)?;

		let size = data.len() as u32;
		let offset = fec.heap.allocate(size);
		memory.set(offset, &data)?;

		let result = instance.invoke_export(
			method,
			&[
				I32(offset as i32),
				I32(size as i32)
			],
			&mut fec
		);

		let returned = match result {
			Ok(x) => x,
			Err(e) => {
				trace!(target: "wasm-executor", "Failed to execute code with {} pages", self.max_heap_pages);
				return Err(e.into())
			},
		};

		if let Some(I64(r)) = returned {
			let offset = r as u32;
			let length = (r >> 32) as u32 as usize;
			memory.get(offset, length)
				.map_err(|_| ErrorKind::Runtime.into())
		} else {
			Err(ErrorKind::InvalidReturn.into())
		}
	}
}

<<<<<<< HEAD
impl CodeExecutor for WasmExecutor {
	type Error = Error;

	fn call<E: Externalities>(
		&self,
		ext: &mut E,
		code: &[u8],
		method: &str,
		data: &[u8],
		_use_native: bool
	) -> (Result<Vec<u8>>, bool) {
		(Module::from_buffer(code).map_err(Into::into).and_then(|module|
			self.call_in_wasm_module(ext, &module, method, data)
		), false)
	}
}
=======
>>>>>>> fc1ae1cf

#[cfg(test)]
mod tests {
	use super::*;
	use codec::Encode;
	use state_machine::TestExternalities;

	// TODO: move into own crate.
	macro_rules! map {
		($( $name:expr => $value:expr ),*) => (
			vec![ $( ( $name, $value ) ),* ].into_iter().collect()
		)
	}

	#[test]
	fn returning_should_work() {
		let mut ext = TestExternalities::default();
		let test_code = include_bytes!("../wasm/target/wasm32-unknown-unknown/release/runtime_test.compact.wasm");

		let output = WasmExecutor::new(8).call(&mut ext, &test_code[..], "test_empty_return", &[]).unwrap();
		assert_eq!(output, vec![0u8; 0]);
	}

	#[test]
	fn panicking_should_work() {
		let mut ext = TestExternalities::default();
		let test_code = include_bytes!("../wasm/target/wasm32-unknown-unknown/release/runtime_test.compact.wasm");

		let output = WasmExecutor::new(8).call(&mut ext, &test_code[..], "test_panic", &[]);
		assert!(output.is_err());

		let output = WasmExecutor::new(8).call(&mut ext, &test_code[..], "test_conditional_panic", &[2]);
		assert!(output.is_err());
	}

	#[test]
	fn storage_should_work() {
		let mut ext = TestExternalities::default();
		ext.set_storage(b"foo".to_vec(), b"bar".to_vec());
		let test_code = include_bytes!("../wasm/target/wasm32-unknown-unknown/release/runtime_test.compact.wasm");

		let output = WasmExecutor::new(8).call(&mut ext, &test_code[..], "test_data_in", b"Hello world").unwrap();

		assert_eq!(output, b"all ok!".to_vec());

		let expected: HashMap<_, _> = map![
			b"input".to_vec() => b"Hello world".to_vec(),
			b"foo".to_vec() => b"bar".to_vec(),
			b"baz".to_vec() => b"bar".to_vec()
		];
		assert_eq!(expected, ext);
	}

	#[test]
	fn clear_prefix_should_work() {
		let mut ext = TestExternalities::default();
		ext.set_storage(b"aaa".to_vec(), b"1".to_vec());
		ext.set_storage(b"aab".to_vec(), b"2".to_vec());
		ext.set_storage(b"aba".to_vec(), b"3".to_vec());
		ext.set_storage(b"abb".to_vec(), b"4".to_vec());
		ext.set_storage(b"bbb".to_vec(), b"5".to_vec());
		let test_code = include_bytes!("../wasm/target/wasm32-unknown-unknown/release/runtime_test.compact.wasm");

		// This will clear all entries which prefix is "ab".
		let output = WasmExecutor::new(8).call(&mut ext, &test_code[..], "test_clear_prefix", b"ab").unwrap();

		assert_eq!(output, b"all ok!".to_vec());

		let expected: HashMap<_, _> = map![
			b"aaa".to_vec() => b"1".to_vec(),
			b"aab".to_vec() => b"2".to_vec(),
			b"bbb".to_vec() => b"5".to_vec()
		];
		assert_eq!(expected, ext);
	}

	#[test]
	fn blake2_256_should_work() {
		let mut ext = TestExternalities::default();
		let test_code = include_bytes!("../wasm/target/wasm32-unknown-unknown/release/runtime_test.compact.wasm");
		assert_eq!(
			WasmExecutor::new(8).call(&mut ext, &test_code[..], "test_blake2_256", &[]).unwrap(),
			blake2_256(&b""[..]).encode()
		);
		assert_eq!(
			WasmExecutor::new(8).call(&mut ext, &test_code[..], "test_blake2_256", b"Hello world!").unwrap(),
			blake2_256(&b"Hello world!"[..]).encode()
		);
	}

	#[test]
	fn twox_256_should_work() {
		let mut ext = TestExternalities::default();
		let test_code = include_bytes!("../wasm/target/wasm32-unknown-unknown/release/runtime_test.compact.wasm");
		assert_eq!(
<<<<<<< HEAD
			WasmExecutor::new(8, 8).call(&mut ext, &test_code[..], "test_twox_256", &[], true).0.unwrap(),
			hex!("99e9d85137db46ef4bbea33613baafd56f963c64b1f3685a4eb4abd67ff6203a")
		);
		assert_eq!(
			WasmExecutor::new(8, 8).call(&mut ext, &test_code[..], "test_twox_256", b"Hello world!", true).0.unwrap(),
			hex!("b27dfd7f223f177f2a13647b533599af0c07f68bda23d96d059da2b451a35a74")
=======
			WasmExecutor::new(8).call(&mut ext, &test_code[..], "test_twox_256", &[]).unwrap(),
			FromHex::from_hex("99e9d85137db46ef4bbea33613baafd56f963c64b1f3685a4eb4abd67ff6203a").unwrap()
		);
		assert_eq!(
			WasmExecutor::new(8).call(&mut ext, &test_code[..], "test_twox_256", b"Hello world!").unwrap(),
			FromHex::from_hex("b27dfd7f223f177f2a13647b533599af0c07f68bda23d96d059da2b451a35a74").unwrap()
>>>>>>> fc1ae1cf
		);
	}

	#[test]
	fn twox_128_should_work() {
		let mut ext = TestExternalities::default();
		let test_code = include_bytes!("../wasm/target/wasm32-unknown-unknown/release/runtime_test.compact.wasm");
		assert_eq!(
<<<<<<< HEAD
			WasmExecutor::new(8, 8).call(&mut ext, &test_code[..], "test_twox_128", &[], true).0.unwrap(),
			hex!("99e9d85137db46ef4bbea33613baafd5")
		);
		assert_eq!(
			WasmExecutor::new(8, 8).call(&mut ext, &test_code[..], "test_twox_128", b"Hello world!", true).0.unwrap(),
			hex!("b27dfd7f223f177f2a13647b533599af")
=======
			WasmExecutor::new(8).call(&mut ext, &test_code[..], "test_twox_128", &[]).unwrap(),
			FromHex::from_hex("99e9d85137db46ef4bbea33613baafd5").unwrap()
		);
		assert_eq!(
			WasmExecutor::new(8).call(&mut ext, &test_code[..], "test_twox_128", b"Hello world!").unwrap(),
			FromHex::from_hex("b27dfd7f223f177f2a13647b533599af").unwrap()
>>>>>>> fc1ae1cf
		);
	}

	#[test]
	fn ed25519_verify_should_work() {
		let mut ext = TestExternalities::default();
		let test_code = include_bytes!("../wasm/target/wasm32-unknown-unknown/release/runtime_test.compact.wasm");
		let key = ::ed25519::Pair::from_seed(&blake2_256(b"test"));
		let sig = key.sign(b"all ok!");
		let mut calldata = vec![];
		calldata.extend_from_slice(key.public().as_ref());
		calldata.extend_from_slice(sig.as_ref());

		assert_eq!(
			WasmExecutor::new(8).call(&mut ext, &test_code[..], "test_ed25519_verify", &calldata).unwrap(),
			vec![1]
		);

		let other_sig = key.sign(b"all is not ok!");
		let mut calldata = vec![];
		calldata.extend_from_slice(key.public().as_ref());
		calldata.extend_from_slice(other_sig.as_ref());

		assert_eq!(
			WasmExecutor::new(8).call(&mut ext, &test_code[..], "test_ed25519_verify", &calldata).unwrap(),
			vec![0]
		);
	}

	#[test]
	fn enumerated_trie_root_should_work() {
		let mut ext = TestExternalities::default();
		let test_code = include_bytes!("../wasm/target/wasm32-unknown-unknown/release/runtime_test.compact.wasm");
		assert_eq!(
			WasmExecutor::new(8).call(&mut ext, &test_code[..], "test_enumerated_trie_root", &[]).unwrap(),
			ordered_trie_root(vec![b"zero".to_vec(), b"one".to_vec(), b"two".to_vec()]).0.encode()
		);
	}


}<|MERGE_RESOLUTION|>--- conflicted
+++ resolved
@@ -587,25 +587,6 @@
 	}
 }
 
-<<<<<<< HEAD
-impl CodeExecutor for WasmExecutor {
-	type Error = Error;
-
-	fn call<E: Externalities>(
-		&self,
-		ext: &mut E,
-		code: &[u8],
-		method: &str,
-		data: &[u8],
-		_use_native: bool
-	) -> (Result<Vec<u8>>, bool) {
-		(Module::from_buffer(code).map_err(Into::into).and_then(|module|
-			self.call_in_wasm_module(ext, &module, method, data)
-		), false)
-	}
-}
-=======
->>>>>>> fc1ae1cf
 
 #[cfg(test)]
 mod tests {
@@ -701,21 +682,12 @@
 		let mut ext = TestExternalities::default();
 		let test_code = include_bytes!("../wasm/target/wasm32-unknown-unknown/release/runtime_test.compact.wasm");
 		assert_eq!(
-<<<<<<< HEAD
-			WasmExecutor::new(8, 8).call(&mut ext, &test_code[..], "test_twox_256", &[], true).0.unwrap(),
-			hex!("99e9d85137db46ef4bbea33613baafd56f963c64b1f3685a4eb4abd67ff6203a")
-		);
-		assert_eq!(
-			WasmExecutor::new(8, 8).call(&mut ext, &test_code[..], "test_twox_256", b"Hello world!", true).0.unwrap(),
-			hex!("b27dfd7f223f177f2a13647b533599af0c07f68bda23d96d059da2b451a35a74")
-=======
 			WasmExecutor::new(8).call(&mut ext, &test_code[..], "test_twox_256", &[]).unwrap(),
 			FromHex::from_hex("99e9d85137db46ef4bbea33613baafd56f963c64b1f3685a4eb4abd67ff6203a").unwrap()
 		);
 		assert_eq!(
 			WasmExecutor::new(8).call(&mut ext, &test_code[..], "test_twox_256", b"Hello world!").unwrap(),
 			FromHex::from_hex("b27dfd7f223f177f2a13647b533599af0c07f68bda23d96d059da2b451a35a74").unwrap()
->>>>>>> fc1ae1cf
 		);
 	}
 
@@ -724,21 +696,12 @@
 		let mut ext = TestExternalities::default();
 		let test_code = include_bytes!("../wasm/target/wasm32-unknown-unknown/release/runtime_test.compact.wasm");
 		assert_eq!(
-<<<<<<< HEAD
-			WasmExecutor::new(8, 8).call(&mut ext, &test_code[..], "test_twox_128", &[], true).0.unwrap(),
-			hex!("99e9d85137db46ef4bbea33613baafd5")
-		);
-		assert_eq!(
-			WasmExecutor::new(8, 8).call(&mut ext, &test_code[..], "test_twox_128", b"Hello world!", true).0.unwrap(),
-			hex!("b27dfd7f223f177f2a13647b533599af")
-=======
 			WasmExecutor::new(8).call(&mut ext, &test_code[..], "test_twox_128", &[]).unwrap(),
 			FromHex::from_hex("99e9d85137db46ef4bbea33613baafd5").unwrap()
 		);
 		assert_eq!(
 			WasmExecutor::new(8).call(&mut ext, &test_code[..], "test_twox_128", b"Hello world!").unwrap(),
 			FromHex::from_hex("b27dfd7f223f177f2a13647b533599af").unwrap()
->>>>>>> fc1ae1cf
 		);
 	}
 
